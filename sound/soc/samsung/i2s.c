/* sound/soc/samsung/i2s.c
 *
 * ALSA SoC Audio Layer - Samsung I2S Controller driver
 *
 * Copyright (c) 2010 Samsung Electronics Co. Ltd.
 *	Jaswinder Singh <jassisinghbrar@gmail.com>
 *
 * This program is free software; you can redistribute it and/or modify
 * it under the terms of the GNU General Public License version 2 as
 * published by the Free Software Foundation.
 */

#include <linux/delay.h>
#include <linux/slab.h>
#include <linux/clk.h>
#include <linux/io.h>
#include <linux/module.h>
#include <linux/of.h>
#include <linux/of_gpio.h>
#include <linux/pm_runtime.h>

#include <sound/soc.h>
#include <sound/pcm_params.h>

#include <mach/dma.h>

#include <linux/platform_data/asoc-s3c.h>

#include "dma.h"
#include "idma.h"
#include "i2s.h"
#include "i2s-regs.h"

#define msecs_to_loops(t) (loops_per_jiffy / 1000 * HZ * t)

enum samsung_dai_type {
	TYPE_PRI,
	TYPE_SEC,
};

struct samsung_i2s_dai_data {
	int dai_type;
};

struct i2s_dai {
	/* Platform device for this DAI */
	struct platform_device *pdev;
	/* IOREMAP'd SFRs */
	void __iomem	*addr;
	/* Physical base address of SFRs */
	u32	base;
	/* Rate of RCLK source clock */
	unsigned long rclk_srcrate;
	/* Frame Clock */
	unsigned frmclk;
	/*
	 * Specifically requested RCLK,BCLK by MACHINE Driver.
	 * 0 indicates CPU driver is free to choose any value.
	 */
	unsigned rfs, bfs;
	/* I2S Controller's core clock */
	struct clk *clk;
	/* Clock for generating I2S signals */
	struct clk *op_clk;
	/* Pointer to the Primary_Fifo if this is Sec_Fifo, NULL otherwise */
	struct i2s_dai *pri_dai;
	/* Pointer to the Secondary_Fifo if it has one, NULL otherwise */
	struct i2s_dai *sec_dai;
#define DAI_OPENED	(1 << 0) /* Dai is opened */
#define DAI_MANAGER	(1 << 1) /* Dai is the manager */
	unsigned mode;
	/* Driver for this DAI */
	struct snd_soc_dai_driver i2s_dai_drv;
	/* DMA parameters */
	struct s3c_dma_params dma_playback;
	struct s3c_dma_params dma_capture;
	struct s3c_dma_params idma_playback;
	u32	quirks;
	u32	suspend_i2smod;
	u32	suspend_i2scon;
	u32	suspend_i2spsr;
	unsigned long gpios[7];	/* i2s gpio line numbers */
};

/* Lock for cross i/f checks */
static DEFINE_SPINLOCK(lock);

/* If this is the 'overlay' stereo DAI */
static inline bool is_secondary(struct i2s_dai *i2s)
{
	return i2s->pri_dai ? true : false;
}

/* If operating in SoC-Slave mode */
static inline bool is_slave(struct i2s_dai *i2s)
{
	return (readl(i2s->addr + I2SMOD) & MOD_SLAVE) ? true : false;
}

/* If this interface of the controller is transmitting data */
static inline bool tx_active(struct i2s_dai *i2s)
{
	u32 active;

	if (!i2s)
		return false;

	active = readl(i2s->addr + I2SCON);

	if (is_secondary(i2s))
		active &= CON_TXSDMA_ACTIVE;
	else
		active &= CON_TXDMA_ACTIVE;

	return active ? true : false;
}

/* If the other interface of the controller is transmitting data */
static inline bool other_tx_active(struct i2s_dai *i2s)
{
	struct i2s_dai *other = i2s->pri_dai ? : i2s->sec_dai;

	return tx_active(other);
}

/* If any interface of the controller is transmitting data */
static inline bool any_tx_active(struct i2s_dai *i2s)
{
	return tx_active(i2s) || other_tx_active(i2s);
}

/* If this interface of the controller is receiving data */
static inline bool rx_active(struct i2s_dai *i2s)
{
	u32 active;

	if (!i2s)
		return false;

	active = readl(i2s->addr + I2SCON) & CON_RXDMA_ACTIVE;

	return active ? true : false;
}

/* If the other interface of the controller is receiving data */
static inline bool other_rx_active(struct i2s_dai *i2s)
{
	struct i2s_dai *other = i2s->pri_dai ? : i2s->sec_dai;

	return rx_active(other);
}

/* If any interface of the controller is receiving data */
static inline bool any_rx_active(struct i2s_dai *i2s)
{
	return rx_active(i2s) || other_rx_active(i2s);
}

/* If the other DAI is transmitting or receiving data */
static inline bool other_active(struct i2s_dai *i2s)
{
	return other_rx_active(i2s) || other_tx_active(i2s);
}

/* If this DAI is transmitting or receiving data */
static inline bool this_active(struct i2s_dai *i2s)
{
	return tx_active(i2s) || rx_active(i2s);
}

/* If the controller is active anyway */
static inline bool any_active(struct i2s_dai *i2s)
{
	return this_active(i2s) || other_active(i2s);
}

static inline struct i2s_dai *to_info(struct snd_soc_dai *dai)
{
	return snd_soc_dai_get_drvdata(dai);
}

static inline bool is_opened(struct i2s_dai *i2s)
{
	if (i2s && (i2s->mode & DAI_OPENED))
		return true;
	else
		return false;
}

static inline bool is_manager(struct i2s_dai *i2s)
{
	if (is_opened(i2s) && (i2s->mode & DAI_MANAGER))
		return true;
	else
		return false;
}

/* Read RCLK of I2S (in multiples of LRCLK) */
static inline unsigned get_rfs(struct i2s_dai *i2s)
{
	u32 rfs = (readl(i2s->addr + I2SMOD) >> 3) & 0x3;

	switch (rfs) {
	case 3:	return 768;
	case 2: return 384;
	case 1:	return 512;
	default: return 256;
	}
}

/* Write RCLK of I2S (in multiples of LRCLK) */
static inline void set_rfs(struct i2s_dai *i2s, unsigned rfs)
{
	u32 mod = readl(i2s->addr + I2SMOD);

	mod &= ~MOD_RCLK_MASK;

	switch (rfs) {
	case 768:
		mod |= MOD_RCLK_768FS;
		break;
	case 512:
		mod |= MOD_RCLK_512FS;
		break;
	case 384:
		mod |= MOD_RCLK_384FS;
		break;
	default:
		mod |= MOD_RCLK_256FS;
		break;
	}

	writel(mod, i2s->addr + I2SMOD);
}

/* Read Bit-Clock of I2S (in multiples of LRCLK) */
static inline unsigned get_bfs(struct i2s_dai *i2s)
{
	u32 bfs = (readl(i2s->addr + I2SMOD) >> 1) & 0x3;

	switch (bfs) {
	case 3: return 24;
	case 2: return 16;
	case 1:	return 48;
	default: return 32;
	}
}

/* Write Bit-Clock of I2S (in multiples of LRCLK) */
static inline void set_bfs(struct i2s_dai *i2s, unsigned bfs)
{
	u32 mod = readl(i2s->addr + I2SMOD);

	mod &= ~MOD_BCLK_MASK;

	switch (bfs) {
	case 48:
		mod |= MOD_BCLK_48FS;
		break;
	case 32:
		mod |= MOD_BCLK_32FS;
		break;
	case 24:
		mod |= MOD_BCLK_24FS;
		break;
	case 16:
		mod |= MOD_BCLK_16FS;
		break;
	default:
		dev_err(&i2s->pdev->dev, "Wrong BCLK Divider!\n");
		return;
	}

	writel(mod, i2s->addr + I2SMOD);
}

/* Sample-Size */
static inline int get_blc(struct i2s_dai *i2s)
{
	int blc = readl(i2s->addr + I2SMOD);

	blc = (blc >> 13) & 0x3;

	switch (blc) {
	case 2: return 24;
	case 1:	return 8;
	default: return 16;
	}
}

/* TX Channel Control */
static void i2s_txctrl(struct i2s_dai *i2s, int on)
{
	void __iomem *addr = i2s->addr;
	u32 con = readl(addr + I2SCON);
	u32 mod = readl(addr + I2SMOD) & ~MOD_MASK;

	if (on) {
		con |= CON_ACTIVE;
		con &= ~CON_TXCH_PAUSE;

		if (is_secondary(i2s)) {
			con |= CON_TXSDMA_ACTIVE;
			con &= ~CON_TXSDMA_PAUSE;
		} else {
			con |= CON_TXDMA_ACTIVE;
			con &= ~CON_TXDMA_PAUSE;
		}

		if (any_rx_active(i2s))
			mod |= MOD_TXRX;
		else
			mod |= MOD_TXONLY;
	} else {
		if (is_secondary(i2s)) {
			con |=  CON_TXSDMA_PAUSE;
			con &= ~CON_TXSDMA_ACTIVE;
		} else {
			con |=  CON_TXDMA_PAUSE;
			con &= ~CON_TXDMA_ACTIVE;
		}

		if (other_tx_active(i2s)) {
			writel(con, addr + I2SCON);
			return;
		}

		con |=  CON_TXCH_PAUSE;

		if (any_rx_active(i2s))
			mod |= MOD_RXONLY;
		else
			con &= ~CON_ACTIVE;
	}

	writel(mod, addr + I2SMOD);
	writel(con, addr + I2SCON);
}

/* RX Channel Control */
static void i2s_rxctrl(struct i2s_dai *i2s, int on)
{
	void __iomem *addr = i2s->addr;
	u32 con = readl(addr + I2SCON);
	u32 mod = readl(addr + I2SMOD) & ~MOD_MASK;

	if (on) {
		con |= CON_RXDMA_ACTIVE | CON_ACTIVE;
		con &= ~(CON_RXDMA_PAUSE | CON_RXCH_PAUSE);

		if (any_tx_active(i2s))
			mod |= MOD_TXRX;
		else
			mod |= MOD_RXONLY;
	} else {
		con |=  CON_RXDMA_PAUSE | CON_RXCH_PAUSE;
		con &= ~CON_RXDMA_ACTIVE;

		if (any_tx_active(i2s))
			mod |= MOD_TXONLY;
		else
			con &= ~CON_ACTIVE;
	}

	writel(mod, addr + I2SMOD);
	writel(con, addr + I2SCON);
}

/* Flush FIFO of an interface */
static inline void i2s_fifo(struct i2s_dai *i2s, u32 flush)
{
	void __iomem *fic;
	u32 val;

	if (!i2s)
		return;

	if (is_secondary(i2s))
		fic = i2s->addr + I2SFICS;
	else
		fic = i2s->addr + I2SFIC;

	/* Flush the FIFO */
	writel(readl(fic) | flush, fic);

	/* Be patient */
	val = msecs_to_loops(1) / 1000; /* 1 usec */
	while (--val)
		cpu_relax();

	writel(readl(fic) & ~flush, fic);
}

static int i2s_set_sysclk(struct snd_soc_dai *dai,
	  int clk_id, unsigned int rfs, int dir)
{
	struct i2s_dai *i2s = to_info(dai);
	struct i2s_dai *other = i2s->pri_dai ? : i2s->sec_dai;
	u32 mod = readl(i2s->addr + I2SMOD);

	switch (clk_id) {
	case SAMSUNG_I2S_CDCLK:
		/* Shouldn't matter in GATING(CLOCK_IN) mode */
		if (dir == SND_SOC_CLOCK_IN)
			rfs = 0;

		if ((rfs && other->rfs && (other->rfs != rfs)) ||
				(any_active(i2s) &&
				(((dir == SND_SOC_CLOCK_IN)
					&& !(mod & MOD_CDCLKCON)) ||
				((dir == SND_SOC_CLOCK_OUT)
					&& (mod & MOD_CDCLKCON))))) {
			dev_err(&i2s->pdev->dev,
				"%s:%d Other DAI busy\n", __func__, __LINE__);
			return -EAGAIN;
		}

		if (dir == SND_SOC_CLOCK_IN)
			mod |= MOD_CDCLKCON;
		else
			mod &= ~MOD_CDCLKCON;

		i2s->rfs = rfs;
		break;

	case SAMSUNG_I2S_RCLKSRC_0: /* clock corrsponding to IISMOD[10] := 0 */
	case SAMSUNG_I2S_RCLKSRC_1: /* clock corrsponding to IISMOD[10] := 1 */
		if ((i2s->quirks & QUIRK_NO_MUXPSR)
				|| (clk_id == SAMSUNG_I2S_RCLKSRC_0))
			clk_id = 0;
		else
			clk_id = 1;

		if (!any_active(i2s)) {
			if (i2s->op_clk) {
				if ((clk_id && !(mod & MOD_IMS_SYSMUX)) ||
					(!clk_id && (mod & MOD_IMS_SYSMUX))) {
					clk_disable_unprepare(i2s->op_clk);
					clk_put(i2s->op_clk);
				} else {
					i2s->rclk_srcrate =
						clk_get_rate(i2s->op_clk);
					return 0;
				}
			}

			if (clk_id)
				i2s->op_clk = clk_get(&i2s->pdev->dev,
						"i2s_opclk1");
			else
				i2s->op_clk = clk_get(&i2s->pdev->dev,
						"i2s_opclk0");
			clk_prepare_enable(i2s->op_clk);
			i2s->rclk_srcrate = clk_get_rate(i2s->op_clk);

			/* Over-ride the other's */
			if (other) {
				other->op_clk = i2s->op_clk;
				other->rclk_srcrate = i2s->rclk_srcrate;
			}
		} else if ((!clk_id && (mod & MOD_IMS_SYSMUX))
				|| (clk_id && !(mod & MOD_IMS_SYSMUX))) {
			dev_err(&i2s->pdev->dev,
				"%s:%d Other DAI busy\n", __func__, __LINE__);
			return -EAGAIN;
		} else {
			/* Call can't be on the active DAI */
			i2s->op_clk = other->op_clk;
			i2s->rclk_srcrate = other->rclk_srcrate;
			return 0;
		}

		if (clk_id == 0)
			mod &= ~MOD_IMS_SYSMUX;
		else
			mod |= MOD_IMS_SYSMUX;
		break;

	default:
		dev_err(&i2s->pdev->dev, "We don't serve that!\n");
		return -EINVAL;
	}

	writel(mod, i2s->addr + I2SMOD);

	return 0;
}

static int i2s_set_fmt(struct snd_soc_dai *dai,
	unsigned int fmt)
{
	struct i2s_dai *i2s = to_info(dai);
	u32 mod = readl(i2s->addr + I2SMOD);
	u32 tmp = 0;

	/* Format is priority */
	switch (fmt & SND_SOC_DAIFMT_FORMAT_MASK) {
	case SND_SOC_DAIFMT_RIGHT_J:
		tmp |= MOD_LR_RLOW;
		tmp |= MOD_SDF_MSB;
		break;
	case SND_SOC_DAIFMT_LEFT_J:
		tmp |= MOD_LR_RLOW;
		tmp |= MOD_SDF_LSB;
		break;
	case SND_SOC_DAIFMT_I2S:
		tmp |= MOD_SDF_IIS;
		break;
	default:
		dev_err(&i2s->pdev->dev, "Format not supported\n");
		return -EINVAL;
	}

	/*
	 * INV flag is relative to the FORMAT flag - if set it simply
	 * flips the polarity specified by the Standard
	 */
	switch (fmt & SND_SOC_DAIFMT_INV_MASK) {
	case SND_SOC_DAIFMT_NB_NF:
		break;
	case SND_SOC_DAIFMT_NB_IF:
		if (tmp & MOD_LR_RLOW)
			tmp &= ~MOD_LR_RLOW;
		else
			tmp |= MOD_LR_RLOW;
		break;
	default:
		dev_err(&i2s->pdev->dev, "Polarity not supported\n");
		return -EINVAL;
	}

	switch (fmt & SND_SOC_DAIFMT_MASTER_MASK) {
	case SND_SOC_DAIFMT_CBM_CFM:
		tmp |= MOD_SLAVE;
		break;
	case SND_SOC_DAIFMT_CBS_CFS:
		/* Set default source clock in Master mode */
		if (i2s->rclk_srcrate == 0)
			i2s_set_sysclk(dai, SAMSUNG_I2S_RCLKSRC_0,
							0, SND_SOC_CLOCK_IN);
		break;
	default:
		dev_err(&i2s->pdev->dev, "master/slave format not supported\n");
		return -EINVAL;
	}

	if (any_active(i2s) &&
			((mod & (MOD_SDF_MASK | MOD_LR_RLOW
				| MOD_SLAVE)) != tmp)) {
		dev_err(&i2s->pdev->dev,
				"%s:%d Other DAI busy\n", __func__, __LINE__);
		return -EAGAIN;
	}

	mod &= ~(MOD_SDF_MASK | MOD_LR_RLOW | MOD_SLAVE);
	mod |= tmp;
	writel(mod, i2s->addr + I2SMOD);

	return 0;
}

static int i2s_hw_params(struct snd_pcm_substream *substream,
	struct snd_pcm_hw_params *params, struct snd_soc_dai *dai)
{
	struct i2s_dai *i2s = to_info(dai);
	u32 mod = readl(i2s->addr + I2SMOD);

	if (!is_secondary(i2s))
		mod &= ~(MOD_DC2_EN | MOD_DC1_EN);

	switch (params_channels(params)) {
	case 6:
		mod |= MOD_DC2_EN;
	case 4:
		mod |= MOD_DC1_EN;
		break;
	case 2:
		if (substream->stream == SNDRV_PCM_STREAM_PLAYBACK)
			i2s->dma_playback.dma_size = 4;
		else
			i2s->dma_capture.dma_size = 4;
		break;
	case 1:
		if (substream->stream == SNDRV_PCM_STREAM_PLAYBACK)
			i2s->dma_playback.dma_size = 2;
		else
			i2s->dma_capture.dma_size = 2;

		break;
	default:
		dev_err(&i2s->pdev->dev, "%d channels not supported\n",
				params_channels(params));
		return -EINVAL;
	}

	if (is_secondary(i2s))
		mod &= ~MOD_BLCS_MASK;
	else
		mod &= ~MOD_BLCP_MASK;

	if (is_manager(i2s))
		mod &= ~MOD_BLC_MASK;

	switch (params_format(params)) {
	case SNDRV_PCM_FORMAT_S8:
		if (is_secondary(i2s))
			mod |= MOD_BLCS_8BIT;
		else
			mod |= MOD_BLCP_8BIT;
		if (is_manager(i2s))
			mod |= MOD_BLC_8BIT;
		break;
	case SNDRV_PCM_FORMAT_S16_LE:
		if (is_secondary(i2s))
			mod |= MOD_BLCS_16BIT;
		else
			mod |= MOD_BLCP_16BIT;
		if (is_manager(i2s))
			mod |= MOD_BLC_16BIT;
		break;
	case SNDRV_PCM_FORMAT_S24_LE:
		if (is_secondary(i2s))
			mod |= MOD_BLCS_24BIT;
		else
			mod |= MOD_BLCP_24BIT;
		if (is_manager(i2s))
			mod |= MOD_BLC_24BIT;
		break;
	default:
		dev_err(&i2s->pdev->dev, "Format(%d) not supported\n",
				params_format(params));
		return -EINVAL;
	}
	writel(mod, i2s->addr + I2SMOD);

	if (substream->stream == SNDRV_PCM_STREAM_PLAYBACK)
		snd_soc_dai_set_dma_data(dai, substream,
			(void *)&i2s->dma_playback);
	else
		snd_soc_dai_set_dma_data(dai, substream,
			(void *)&i2s->dma_capture);

	i2s->frmclk = params_rate(params);

	return 0;
}

/* We set constraints on the substream acc to the version of I2S */
static int i2s_startup(struct snd_pcm_substream *substream,
	  struct snd_soc_dai *dai)
{
	struct i2s_dai *i2s = to_info(dai);
	struct i2s_dai *other = i2s->pri_dai ? : i2s->sec_dai;
	unsigned long flags;

	spin_lock_irqsave(&lock, flags);

	i2s->mode |= DAI_OPENED;

	if (is_manager(other))
		i2s->mode &= ~DAI_MANAGER;
	else
		i2s->mode |= DAI_MANAGER;

	/* Enforce set_sysclk in Master mode */
	i2s->rclk_srcrate = 0;

	if (!any_active(i2s) && (i2s->quirks & QUIRK_NEED_RSTCLR))
		writel(CON_RSTCLR, i2s->addr + I2SCON);

	spin_unlock_irqrestore(&lock, flags);

	return 0;
}

static void i2s_shutdown(struct snd_pcm_substream *substream,
	struct snd_soc_dai *dai)
{
	struct i2s_dai *i2s = to_info(dai);
	struct i2s_dai *other = i2s->pri_dai ? : i2s->sec_dai;
	unsigned long flags;

	spin_lock_irqsave(&lock, flags);

	i2s->mode &= ~DAI_OPENED;
	i2s->mode &= ~DAI_MANAGER;

	if (is_opened(other))
		other->mode |= DAI_MANAGER;

	/* Reset any constraint on RFS and BFS */
	i2s->rfs = 0;
	i2s->bfs = 0;

	spin_unlock_irqrestore(&lock, flags);

	/* Gate CDCLK by default */
	if (!is_opened(other))
		i2s_set_sysclk(dai, SAMSUNG_I2S_CDCLK,
				0, SND_SOC_CLOCK_IN);
}

static int config_setup(struct i2s_dai *i2s)
{
	struct i2s_dai *other = i2s->pri_dai ? : i2s->sec_dai;
	unsigned rfs, bfs, blc;
	u32 psr;

	blc = get_blc(i2s);

	bfs = i2s->bfs;

	if (!bfs && other)
		bfs = other->bfs;

	/* Select least possible multiple(2) if no constraint set */
	if (!bfs)
		bfs = blc * 2;

	rfs = i2s->rfs;

	if (!rfs && other)
		rfs = other->rfs;

	if ((rfs == 256 || rfs == 512) && (blc == 24)) {
		dev_err(&i2s->pdev->dev,
			"%d-RFS not supported for 24-blc\n", rfs);
		return -EINVAL;
	}

	if (!rfs) {
		if (bfs == 16 || bfs == 32)
			rfs = 256;
		else
			rfs = 384;
	}

	/* If already setup and running */
	if (any_active(i2s) && (get_rfs(i2s) != rfs || get_bfs(i2s) != bfs)) {
		dev_err(&i2s->pdev->dev,
				"%s:%d Other DAI busy\n", __func__, __LINE__);
		return -EAGAIN;
	}

	/* Don't bother RFS, BFS & PSR in Slave mode */
	if (is_slave(i2s))
		return 0;

	set_bfs(i2s, bfs);
	set_rfs(i2s, rfs);

	if (!(i2s->quirks & QUIRK_NO_MUXPSR)) {
		psr = i2s->rclk_srcrate / i2s->frmclk / rfs;
		writel(((psr - 1) << 8) | PSR_PSREN, i2s->addr + I2SPSR);
		dev_dbg(&i2s->pdev->dev,
			"RCLK_SRC=%luHz PSR=%u, RCLK=%dfs, BCLK=%dfs\n",
				i2s->rclk_srcrate, psr, rfs, bfs);
	}

	return 0;
}

static int i2s_trigger(struct snd_pcm_substream *substream,
	int cmd, struct snd_soc_dai *dai)
{
	int capture = (substream->stream == SNDRV_PCM_STREAM_CAPTURE);
	struct snd_soc_pcm_runtime *rtd = substream->private_data;
	struct i2s_dai *i2s = to_info(rtd->cpu_dai);
	unsigned long flags;

	switch (cmd) {
	case SNDRV_PCM_TRIGGER_START:
	case SNDRV_PCM_TRIGGER_RESUME:
	case SNDRV_PCM_TRIGGER_PAUSE_RELEASE:
		local_irq_save(flags);

		if (config_setup(i2s)) {
			local_irq_restore(flags);
			return -EINVAL;
		}

		if (capture)
			i2s_rxctrl(i2s, 1);
		else
			i2s_txctrl(i2s, 1);

		local_irq_restore(flags);
		break;
	case SNDRV_PCM_TRIGGER_STOP:
	case SNDRV_PCM_TRIGGER_SUSPEND:
	case SNDRV_PCM_TRIGGER_PAUSE_PUSH:
		local_irq_save(flags);

		if (capture) {
			i2s_rxctrl(i2s, 0);
			i2s_fifo(i2s, FIC_RXFLUSH);
		} else {
			i2s_txctrl(i2s, 0);
			i2s_fifo(i2s, FIC_TXFLUSH);
		}

		local_irq_restore(flags);
		break;
	}

	return 0;
}

static int i2s_set_clkdiv(struct snd_soc_dai *dai,
	int div_id, int div)
{
	struct i2s_dai *i2s = to_info(dai);
	struct i2s_dai *other = i2s->pri_dai ? : i2s->sec_dai;

	switch (div_id) {
	case SAMSUNG_I2S_DIV_BCLK:
		if ((any_active(i2s) && div && (get_bfs(i2s) != div))
			|| (other && other->bfs && (other->bfs != div))) {
			dev_err(&i2s->pdev->dev,
				"%s:%d Other DAI busy\n", __func__, __LINE__);
			return -EAGAIN;
		}
		i2s->bfs = div;
		break;
	default:
		dev_err(&i2s->pdev->dev,
			"Invalid clock divider(%d)\n", div_id);
		return -EINVAL;
	}

	return 0;
}

static snd_pcm_sframes_t
i2s_delay(struct snd_pcm_substream *substream, struct snd_soc_dai *dai)
{
	struct i2s_dai *i2s = to_info(dai);
	u32 reg = readl(i2s->addr + I2SFIC);
	snd_pcm_sframes_t delay;

	if (substream->stream == SNDRV_PCM_STREAM_CAPTURE)
		delay = FIC_RXCOUNT(reg);
	else if (is_secondary(i2s))
		delay = FICS_TXCOUNT(readl(i2s->addr + I2SFICS));
	else
		delay = FIC_TXCOUNT(reg);

	return delay;
}

#ifdef CONFIG_PM
static int i2s_suspend(struct snd_soc_dai *dai)
{
	struct i2s_dai *i2s = to_info(dai);

	if (dai->active) {
		i2s->suspend_i2smod = readl(i2s->addr + I2SMOD);
		i2s->suspend_i2scon = readl(i2s->addr + I2SCON);
		i2s->suspend_i2spsr = readl(i2s->addr + I2SPSR);
	}

	return 0;
}

static int i2s_resume(struct snd_soc_dai *dai)
{
	struct i2s_dai *i2s = to_info(dai);

	if (dai->active) {
		writel(i2s->suspend_i2scon, i2s->addr + I2SCON);
		writel(i2s->suspend_i2smod, i2s->addr + I2SMOD);
		writel(i2s->suspend_i2spsr, i2s->addr + I2SPSR);
	}

	return 0;
}
#else
#define i2s_suspend NULL
#define i2s_resume  NULL
#endif

static int samsung_i2s_dai_probe(struct snd_soc_dai *dai)
{
	struct i2s_dai *i2s = to_info(dai);
	struct i2s_dai *other = i2s->pri_dai ? : i2s->sec_dai;

	if (other && other->clk) /* If this is probe on secondary */
		goto probe_exit;

	i2s->addr = ioremap(i2s->base, 0x100);
	if (i2s->addr == NULL) {
		dev_err(&i2s->pdev->dev, "cannot ioremap registers\n");
		return -ENXIO;
	}

	i2s->clk = clk_get(&i2s->pdev->dev, "iis");
	if (IS_ERR(i2s->clk)) {
		dev_err(&i2s->pdev->dev, "failed to get i2s_clock\n");
		iounmap(i2s->addr);
		return -ENOENT;
	}
	clk_prepare_enable(i2s->clk);

	if (other) {
		other->addr = i2s->addr;
		other->clk = i2s->clk;
	}

	if (i2s->quirks & QUIRK_NEED_RSTCLR)
		writel(CON_RSTCLR, i2s->addr + I2SCON);

	if (i2s->quirks & QUIRK_SEC_DAI)
		idma_reg_addr_init(i2s->addr,
					i2s->sec_dai->idma_playback.dma_addr);

probe_exit:
	/* Reset any constraint on RFS and BFS */
	i2s->rfs = 0;
	i2s->bfs = 0;
	i2s_txctrl(i2s, 0);
	i2s_rxctrl(i2s, 0);
	i2s_fifo(i2s, FIC_TXFLUSH);
	i2s_fifo(other, FIC_TXFLUSH);
	i2s_fifo(i2s, FIC_RXFLUSH);

	/* Gate CDCLK by default */
	if (!is_opened(other))
		i2s_set_sysclk(dai, SAMSUNG_I2S_CDCLK,
				0, SND_SOC_CLOCK_IN);

	return 0;
}

static int samsung_i2s_dai_remove(struct snd_soc_dai *dai)
{
	struct i2s_dai *i2s = snd_soc_dai_get_drvdata(dai);
	struct i2s_dai *other = i2s->pri_dai ? : i2s->sec_dai;

	if (!other || !other->clk) {

		if (i2s->quirks & QUIRK_NEED_RSTCLR)
			writel(0, i2s->addr + I2SCON);

		clk_disable_unprepare(i2s->clk);
		clk_put(i2s->clk);

		iounmap(i2s->addr);
	}

	i2s->clk = NULL;

	return 0;
}

static const struct snd_soc_dai_ops samsung_i2s_dai_ops = {
	.trigger = i2s_trigger,
	.hw_params = i2s_hw_params,
	.set_fmt = i2s_set_fmt,
	.set_clkdiv = i2s_set_clkdiv,
	.set_sysclk = i2s_set_sysclk,
	.startup = i2s_startup,
	.shutdown = i2s_shutdown,
	.delay = i2s_delay,
};

static const struct snd_soc_component_driver samsung_i2s_component = {
	.name		= "samsung-i2s",
};

#define SAMSUNG_I2S_RATES	SNDRV_PCM_RATE_8000_96000

#define SAMSUNG_I2S_FMTS	(SNDRV_PCM_FMTBIT_S8 | \
					SNDRV_PCM_FMTBIT_S16_LE | \
					SNDRV_PCM_FMTBIT_S24_LE)

static struct i2s_dai *i2s_alloc_dai(struct platform_device *pdev, bool sec)
{
	struct i2s_dai *i2s;
	int ret;

	i2s = devm_kzalloc(&pdev->dev, sizeof(struct i2s_dai), GFP_KERNEL);
	if (i2s == NULL)
		return NULL;

	i2s->pdev = pdev;
	i2s->pri_dai = NULL;
	i2s->sec_dai = NULL;
	i2s->i2s_dai_drv.symmetric_rates = 1;
	i2s->i2s_dai_drv.probe = samsung_i2s_dai_probe;
	i2s->i2s_dai_drv.remove = samsung_i2s_dai_remove;
	i2s->i2s_dai_drv.ops = &samsung_i2s_dai_ops;
	i2s->i2s_dai_drv.suspend = i2s_suspend;
	i2s->i2s_dai_drv.resume = i2s_resume;
	i2s->i2s_dai_drv.playback.channels_min = 2;
	i2s->i2s_dai_drv.playback.channels_max = 2;
	i2s->i2s_dai_drv.playback.rates = SAMSUNG_I2S_RATES;
	i2s->i2s_dai_drv.playback.formats = SAMSUNG_I2S_FMTS;

	if (!sec) {
		i2s->i2s_dai_drv.capture.channels_min = 1;
		i2s->i2s_dai_drv.capture.channels_max = 2;
		i2s->i2s_dai_drv.capture.rates = SAMSUNG_I2S_RATES;
		i2s->i2s_dai_drv.capture.formats = SAMSUNG_I2S_FMTS;
		dev_set_drvdata(&i2s->pdev->dev, i2s);
	} else {	/* Create a new platform_device for Secondary */
		i2s->pdev = platform_device_alloc("samsung-i2s-sec", -1);
		if (IS_ERR(i2s->pdev))
			return NULL;

		platform_set_drvdata(i2s->pdev, i2s);
		ret = platform_device_add(i2s->pdev);
		if (ret < 0)
			return NULL;
	}

	return i2s;
}

#ifdef CONFIG_OF
static int samsung_i2s_parse_dt_gpio(struct i2s_dai *i2s)
{
	struct device *dev = &i2s->pdev->dev;
	int index, gpio, ret;

	for (index = 0; index < 7; index++) {
		gpio = of_get_gpio(dev->of_node, index);
		if (!gpio_is_valid(gpio)) {
			dev_err(dev, "invalid gpio[%d]: %d\n", index, gpio);
			goto free_gpio;
		}

		ret = gpio_request(gpio, dev_name(dev));
		if (ret) {
			dev_err(dev, "gpio [%d] request failed\n", gpio);
			goto free_gpio;
		}
		i2s->gpios[index] = gpio;
	}
	return 0;

free_gpio:
	while (--index >= 0)
		gpio_free(i2s->gpios[index]);
	return -EINVAL;
}

static void samsung_i2s_dt_gpio_free(struct i2s_dai *i2s)
{
	unsigned int index;
	for (index = 0; index < 7; index++)
		gpio_free(i2s->gpios[index]);
}
#else
static int samsung_i2s_parse_dt_gpio(struct i2s_dai *dai)
{
	return -EINVAL;
}

static void samsung_i2s_dt_gpio_free(struct i2s_dai *dai)
{
}

#endif

static const struct of_device_id exynos_i2s_match[];

static inline int samsung_i2s_get_driver_data(struct platform_device *pdev)
{
#ifdef CONFIG_OF
	struct samsung_i2s_dai_data *data;
	if (pdev->dev.of_node) {
		const struct of_device_id *match;
		match = of_match_node(exynos_i2s_match, pdev->dev.of_node);
		data = (struct samsung_i2s_dai_data *) match->data;
		return data->dai_type;
	} else
#endif
		return platform_get_device_id(pdev)->driver_data;
}

#ifdef CONFIG_PM_RUNTIME
static int i2s_runtime_suspend(struct device *dev)
{
	struct i2s_dai *i2s = dev_get_drvdata(dev);

	clk_disable_unprepare(i2s->clk);

	return 0;
}

static int i2s_runtime_resume(struct device *dev)
{
	struct i2s_dai *i2s = dev_get_drvdata(dev);

	clk_prepare_enable(i2s->clk);

	return 0;
}
#endif /* CONFIG_PM_RUNTIME */

static int samsung_i2s_probe(struct platform_device *pdev)
{
	struct i2s_dai *pri_dai, *sec_dai = NULL;
	struct s3c_audio_pdata *i2s_pdata = pdev->dev.platform_data;
	struct samsung_i2s *i2s_cfg = NULL;
	struct resource *res;
	u32 regs_base, quirks = 0, idma_addr = 0;
	struct device_node *np = pdev->dev.of_node;
	enum samsung_dai_type samsung_dai_type;
	int ret = 0;

	/* Call during Seconday interface registration */
	samsung_dai_type = samsung_i2s_get_driver_data(pdev);

	if (samsung_dai_type == TYPE_SEC) {
		sec_dai = dev_get_drvdata(&pdev->dev);
<<<<<<< HEAD
		snd_soc_register_component(&sec_dai->pdev->dev,
					   &samsung_i2s_component,
					   &sec_dai->i2s_dai_drv, 1);
=======
		if (!sec_dai) {
			dev_err(&pdev->dev, "Unable to get drvdata\n");
			return -EFAULT;
		}
		snd_soc_register_dai(&sec_dai->pdev->dev,
			&sec_dai->i2s_dai_drv);
>>>>>>> c6f9b1eb
		asoc_dma_platform_register(&pdev->dev);
		return 0;
	}

	pri_dai = i2s_alloc_dai(pdev, false);
	if (!pri_dai) {
		dev_err(&pdev->dev, "Unable to alloc I2S_pri\n");
		return -ENOMEM;
	}

	if (!np) {
		res = platform_get_resource(pdev, IORESOURCE_DMA, 0);
		if (!res) {
			dev_err(&pdev->dev,
				"Unable to get I2S-TX dma resource\n");
			return -ENXIO;
		}
		pri_dai->dma_playback.channel = res->start;

		res = platform_get_resource(pdev, IORESOURCE_DMA, 1);
		if (!res) {
			dev_err(&pdev->dev,
				"Unable to get I2S-RX dma resource\n");
			return -ENXIO;
		}
		pri_dai->dma_capture.channel = res->start;

		if (i2s_pdata == NULL) {
			dev_err(&pdev->dev, "Can't work without s3c_audio_pdata\n");
			return -EINVAL;
		}

		if (&i2s_pdata->type)
			i2s_cfg = &i2s_pdata->type.i2s;

		if (i2s_cfg) {
			quirks = i2s_cfg->quirks;
			idma_addr = i2s_cfg->idma_addr;
		}
	} else {
		if (of_find_property(np, "samsung,supports-6ch", NULL))
			quirks |= QUIRK_PRI_6CHAN;

		if (of_find_property(np, "samsung,supports-secdai", NULL))
			quirks |= QUIRK_SEC_DAI;

		if (of_find_property(np, "samsung,supports-rstclr", NULL))
			quirks |= QUIRK_NEED_RSTCLR;

		if (of_property_read_u32(np, "samsung,idma-addr",
					 &idma_addr)) {
			if (quirks & QUIRK_SEC_DAI) {
				dev_err(&pdev->dev, "idma address is not"\
						"specified");
				return -EINVAL;
			}
		}
	}

	res = platform_get_resource(pdev, IORESOURCE_MEM, 0);
	if (!res) {
		dev_err(&pdev->dev, "Unable to get I2S SFR address\n");
		return -ENXIO;
	}

	if (!request_mem_region(res->start, resource_size(res),
							"samsung-i2s")) {
		dev_err(&pdev->dev, "Unable to request SFR region\n");
		return -EBUSY;
	}
	regs_base = res->start;

	pri_dai->dma_playback.dma_addr = regs_base + I2STXD;
	pri_dai->dma_capture.dma_addr = regs_base + I2SRXD;
	pri_dai->dma_playback.client =
		(struct s3c2410_dma_client *)&pri_dai->dma_playback;
	pri_dai->dma_playback.ch_name = "tx";
	pri_dai->dma_capture.client =
		(struct s3c2410_dma_client *)&pri_dai->dma_capture;
	pri_dai->dma_capture.ch_name = "rx";
	pri_dai->dma_playback.dma_size = 4;
	pri_dai->dma_capture.dma_size = 4;
	pri_dai->base = regs_base;
	pri_dai->quirks = quirks;

	if (quirks & QUIRK_PRI_6CHAN)
		pri_dai->i2s_dai_drv.playback.channels_max = 6;

	if (quirks & QUIRK_SEC_DAI) {
		sec_dai = i2s_alloc_dai(pdev, true);
		if (!sec_dai) {
			dev_err(&pdev->dev, "Unable to alloc I2S_sec\n");
			ret = -ENOMEM;
			goto err;
		}
		sec_dai->dma_playback.dma_addr = regs_base + I2STXDS;
		sec_dai->dma_playback.client =
			(struct s3c2410_dma_client *)&sec_dai->dma_playback;
		sec_dai->dma_playback.ch_name = "tx-sec";

		if (!np) {
			res = platform_get_resource(pdev, IORESOURCE_DMA, 2);
			if (res)
				sec_dai->dma_playback.channel = res->start;
		}

		sec_dai->dma_playback.dma_size = 4;
		sec_dai->base = regs_base;
		sec_dai->quirks = quirks;
		sec_dai->idma_playback.dma_addr = idma_addr;
		sec_dai->pri_dai = pri_dai;
		pri_dai->sec_dai = sec_dai;
	}

	if (np) {
		if (samsung_i2s_parse_dt_gpio(pri_dai)) {
			dev_err(&pdev->dev, "Unable to configure gpio\n");
			ret = -EINVAL;
			goto err;
		}
	} else {
		if (i2s_pdata->cfg_gpio && i2s_pdata->cfg_gpio(pdev)) {
			dev_err(&pdev->dev, "Unable to configure gpio\n");
			ret = -EINVAL;
			goto err;
		}
	}

	snd_soc_register_component(&pri_dai->pdev->dev, &samsung_i2s_component,
				   &pri_dai->i2s_dai_drv, 1);

	pm_runtime_enable(&pdev->dev);

	asoc_dma_platform_register(&pdev->dev);

	return 0;
err:
	release_mem_region(regs_base, resource_size(res));

	return ret;
}

static int samsung_i2s_remove(struct platform_device *pdev)
{
	struct i2s_dai *i2s, *other;
	struct resource *res;
	struct s3c_audio_pdata *i2s_pdata = pdev->dev.platform_data;

	i2s = dev_get_drvdata(&pdev->dev);
	other = i2s->pri_dai ? : i2s->sec_dai;

	if (!i2s_pdata->cfg_gpio && pdev->dev.of_node)
		samsung_i2s_dt_gpio_free(i2s->pri_dai);

	if (other) {
		other->pri_dai = NULL;
		other->sec_dai = NULL;
	} else {
		pm_runtime_disable(&pdev->dev);
		res = platform_get_resource(pdev, IORESOURCE_MEM, 0);
		if (res)
			release_mem_region(res->start, resource_size(res));
	}

	i2s->pri_dai = NULL;
	i2s->sec_dai = NULL;

	asoc_dma_platform_unregister(&pdev->dev);
	snd_soc_unregister_component(&pdev->dev);

	return 0;
}

static struct platform_device_id samsung_i2s_driver_ids[] = {
	{
		.name           = "samsung-i2s",
		.driver_data	= TYPE_PRI,
	}, {
		.name           = "samsung-i2s-sec",
		.driver_data	= TYPE_SEC,
	},
	{},
};
MODULE_DEVICE_TABLE(platform, samsung-i2s-driver-ids);

#ifdef CONFIG_OF
static struct samsung_i2s_dai_data samsung_i2s_dai_data_array[] = {
	[TYPE_PRI] = { TYPE_PRI },
	[TYPE_SEC] = { TYPE_SEC },
};

static const struct of_device_id exynos_i2s_match[] = {
	{ .compatible = "samsung,i2s-v5",
	  .data = &samsung_i2s_dai_data_array[TYPE_PRI],
	},
	{},
};
MODULE_DEVICE_TABLE(of, exynos_i2s_match);
#endif

static const struct dev_pm_ops samsung_i2s_pm = {
	SET_RUNTIME_PM_OPS(i2s_runtime_suspend,
				i2s_runtime_resume, NULL)
};

static struct platform_driver samsung_i2s_driver = {
	.probe  = samsung_i2s_probe,
	.remove = samsung_i2s_remove,
	.id_table = samsung_i2s_driver_ids,
	.driver = {
		.name = "samsung-i2s",
		.owner = THIS_MODULE,
		.of_match_table = of_match_ptr(exynos_i2s_match),
		.pm = &samsung_i2s_pm,
	},
};

module_platform_driver(samsung_i2s_driver);

/* Module information */
MODULE_AUTHOR("Jaswinder Singh, <jassisinghbrar@gmail.com>");
MODULE_DESCRIPTION("Samsung I2S Interface");
MODULE_ALIAS("platform:samsung-i2s");
MODULE_LICENSE("GPL");<|MERGE_RESOLUTION|>--- conflicted
+++ resolved
@@ -1114,18 +1114,13 @@
 
 	if (samsung_dai_type == TYPE_SEC) {
 		sec_dai = dev_get_drvdata(&pdev->dev);
-<<<<<<< HEAD
+		if (!sec_dai) {
+			dev_err(&pdev->dev, "Unable to get drvdata\n");
+			return -EFAULT;
+		}
 		snd_soc_register_component(&sec_dai->pdev->dev,
 					   &samsung_i2s_component,
 					   &sec_dai->i2s_dai_drv, 1);
-=======
-		if (!sec_dai) {
-			dev_err(&pdev->dev, "Unable to get drvdata\n");
-			return -EFAULT;
-		}
-		snd_soc_register_dai(&sec_dai->pdev->dev,
-			&sec_dai->i2s_dai_drv);
->>>>>>> c6f9b1eb
 		asoc_dma_platform_register(&pdev->dev);
 		return 0;
 	}

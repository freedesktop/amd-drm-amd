--- conflicted
+++ resolved
@@ -782,23 +782,6 @@
 				void *data, size_t datasz, kuid_t loginuid,
 				u32 sessionid, u32 sid);
 extern int audit_enabled;
-<<<<<<< HEAD
-#else
-#define audit_log(c,g,t,f,...) do { ; } while (0)
-#define audit_log_start(c,g,t) ({ NULL; })
-#define audit_log_vformat(b,f,a) do { ; } while (0)
-#define audit_log_format(b,f,...) do { ; } while (0)
-#define audit_log_end(b) do { ; } while (0)
-#define audit_log_n_hex(a,b,l) do { ; } while (0)
-#define audit_log_n_string(a,c,l) do { ; } while (0)
-#define audit_log_string(a,c) do { ; } while (0)
-#define audit_log_n_untrustedstring(a,n,s) do { ; } while (0)
-#define audit_log_untrustedstring(a,s) do { ; } while (0)
-#define audit_log_d_path(b, p, d) do { ; } while (0)
-#define audit_log_key(b, k) do { ; } while (0)
-#define audit_log_link_denied(o, l) do { ; } while (0)
-#define audit_log_secctx(b,s) do { ; } while (0)
-=======
 #else /* CONFIG_AUDIT */
 static inline __printf(4, 5)
 void audit_log(struct audit_context *ctx, gfp_t gfp_mask, int type,
@@ -837,7 +820,6 @@
 { }
 static inline void audit_log_secctx(struct audit_buffer *ab, u32 secid)
 { }
->>>>>>> 4a8e43fe
 #define audit_enabled 0
 #endif /* CONFIG_AUDIT */
 static inline void audit_log_string(struct audit_buffer *ab, const char *buf)
